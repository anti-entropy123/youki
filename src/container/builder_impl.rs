--- conflicted
+++ resolved
@@ -68,13 +68,8 @@
             syscall: self.syscall.clone(),
             spec: self.spec.clone(),
             rootfs: self.rootfs.clone(),
-<<<<<<< HEAD
             console_socket: self.console_socket,
-            rootless: self.rootless.clone(),
-=======
-            console_socket: self.console_socket.clone(),
             is_rootless: self.rootless.is_some(),
->>>>>>> f293c010
             notify_path: self.notify_path.clone(),
             preserve_fds: self.preserve_fds,
             child,
