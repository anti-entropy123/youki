--- conflicted
+++ resolved
@@ -8,13 +8,8 @@
 };
 use anyhow::{Context, Result};
 use cgroups;
-<<<<<<< HEAD
 use oci_spec::runtime::Spec;
-use std::{fs, os::unix::prelude::RawFd, path::PathBuf};
-=======
-use oci_spec::Spec;
 use std::{fs, io::Write, os::unix::prelude::RawFd, path::PathBuf};
->>>>>>> ef9a92a3
 
 use super::{Container, ContainerStatus};
 
@@ -157,28 +152,17 @@
         let init_pid = receiver_from_intermediate.wait_for_intermediate_ready()?;
         log::debug!("init pid is {:?}", init_pid);
 
-<<<<<<< HEAD
-        cmanager
-            .add_task(init_pid)
-            .context("Failed to add tasks to cgroup manager")?;
-
-=======
->>>>>>> ef9a92a3
         if self.rootless.is_none() && linux.resources.is_some() && self.init {
             let controller_opt = cgroups::common::ControllerOpt {
                 resources: linux.resources.clone().unwrap(),
                 ..Default::default()
             };
             cmanager
-<<<<<<< HEAD
-                .apply(&controller_opt)
-=======
                 .add_task(init_pid)
                 .context("Failed to add tasks to cgroup manager")?;
 
             cmanager
-                .apply(linux.resources.as_ref().unwrap())
->>>>>>> ef9a92a3
+                .apply(&controller_opt)
                 .context("Failed to apply resource limits through cgroup")?;
         }
 
