use anyhow::{Context, Result};
use oci_spec::Spec;
use std::{fs, os::unix::prelude::RawFd, path::PathBuf};

use crate::{
    cgroups,
    namespaces::Namespaces,
    process::{child, fork, init, parent},
    rootless::Rootless,
    syscall::linux::LinuxSyscall,
    utils,
};

use super::{Container, ContainerStatus};

pub(super) struct ContainerBuilderImpl<'a> {
    /// Flag indicating if an init or a tenant container should be created
    pub init: bool,
    /// Interface to operating system primitives
    pub syscall: LinuxSyscall,
    /// Flag indicating if systemd should be used for cgroup management
    pub use_systemd: bool,
    /// Id of the container
    pub container_id: String,
    /// OCI complient runtime spec
    pub spec: &'a Spec,
    /// Root filesystem of the container
    pub rootfs: PathBuf,
    /// File which will be used to communicate the pid of the
    /// container process to the higher level runtime
    pub pid_file: Option<PathBuf>,
    /// Socket to communicate the file descriptor of the ptty
    pub console_socket: Option<RawFd>,
    /// Options for rootless containers
    pub rootless: Option<Rootless<'a>>,
    /// Path to the Unix Domain Socket to communicate container start
    pub notify_path: PathBuf,
    /// Container state
    pub container: Option<Container>,
    /// File descriptos preserved/passed to the container init process.
    pub preserve_fds: i32,
}

impl<'a> ContainerBuilderImpl<'a> {
    pub(super) fn create(&mut self) -> Result<()> {
        self.run_container()?;

        Ok(())
    }

    fn run_container(&mut self) -> Result<()> {
        prctl::set_dumpable(false).unwrap();

        let linux = self.spec.linux.as_ref().context("no linux in spec")?;
        let cgroups_path = utils::get_cgroup_path(&linux.cgroups_path, &self.container_id);
        let cmanager = cgroups::common::create_cgroup_manager(&cgroups_path, self.use_systemd)?;
<<<<<<< HEAD
        let namespaces = Namespaces::from(&linux.namespaces);
=======
        let namespaces: Namespaces = linux
            .namespaces
            .as_ref()
            .context("no namespaces in linux spec")?
            .clone()
            .into();
>>>>>>> 780f75ce

        // create the parent and child process structure so the parent and child process can sync with each other
        let (mut parent, parent_channel) = parent::ParentProcess::new(&self.rootless)?;
        let child = child::ChildProcess::new(parent_channel)?;

        // This init_args will be passed to the container init process,
        // therefore we will have to move all the variable by value. Since self
        // is a shared reference, we have to clone these variables here.
        let init_args = init::ContainerInitArgs {
            init: self.init,
            syscall: self.syscall.clone(),
            spec: self.spec.clone(),
            rootfs: self.rootfs.clone(),
            console_socket: self.console_socket,
            is_rootless: self.rootless.is_some(),
            notify_path: self.notify_path.clone(),
            preserve_fds: self.preserve_fds,
            child,
        };

        // We have to box up this closure to correctly pass to the init function
        // of the new process.
        let cb = Box::new(move || {
            if let Err(error) = init::container_init(init_args) {
                log::debug!("failed to run container_init: {:?}", error);
                return -1;
            }

            0
        });

        let init_pid = fork::clone(cb, namespaces.clone_flags)?;
        log::debug!("init pid is {:?}", init_pid);

        parent.wait_for_child_ready(init_pid)?;

        cmanager.add_task(init_pid)?;
        if self.rootless.is_none() && linux.resources.is_some() && self.init {
            cmanager.apply(linux.resources.as_ref().unwrap())?;
        }

        // if file to write the pid to is specified, write pid of the child
        if let Some(pid_file) = &self.pid_file {
            fs::write(&pid_file, format!("{}", init_pid))?;
        }

        if let Some(container) = &self.container {
            // update status and pid of the container process
            container
                .update_status(ContainerStatus::Created)
                .set_creator(nix::unistd::geteuid().as_raw())
                .set_pid(init_pid.as_raw())
                .save()?;
        }

        Ok(())
    }
}<|MERGE_RESOLUTION|>--- conflicted
+++ resolved
@@ -1,4 +1,5 @@
 use anyhow::{Context, Result};
+use nix::sched::CloneFlags;
 use oci_spec::Spec;
 use std::{fs, os::unix::prelude::RawFd, path::PathBuf};
 
@@ -54,16 +55,6 @@
         let linux = self.spec.linux.as_ref().context("no linux in spec")?;
         let cgroups_path = utils::get_cgroup_path(&linux.cgroups_path, &self.container_id);
         let cmanager = cgroups::common::create_cgroup_manager(&cgroups_path, self.use_systemd)?;
-<<<<<<< HEAD
-        let namespaces = Namespaces::from(&linux.namespaces);
-=======
-        let namespaces: Namespaces = linux
-            .namespaces
-            .as_ref()
-            .context("no namespaces in linux spec")?
-            .clone()
-            .into();
->>>>>>> 780f75ce
 
         // create the parent and child process structure so the parent and child process can sync with each other
         let (mut parent, parent_channel) = parent::ParentProcess::new(&self.rootless)?;
@@ -95,7 +86,12 @@
             0
         });
 
-        let init_pid = fork::clone(cb, namespaces.clone_flags)?;
+        let clone_flags = linux
+            .namespaces
+            .as_ref()
+            .map(|ns| Namespaces::from(ns).clone_flags)
+            .unwrap_or_else(CloneFlags::empty);
+        let init_pid = fork::clone(cb, clone_flags)?;
         log::debug!("init pid is {:?}", init_pid);
 
         parent.wait_for_child_ready(init_pid)?;
